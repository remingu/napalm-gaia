--- conflicted
+++ resolved
@@ -15,11 +15,7 @@
 
 setup(
     name='napalm-gaia',
-<<<<<<< HEAD
-    version='0.0.9',
-=======
-    version='0.0.11',
->>>>>>> a1893641
+    version='0.0.12',
     long_description=long_description,
     long_description_content_type='text/markdown',
     packages=find_packages(),
