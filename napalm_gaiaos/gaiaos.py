import logging
import statistics
import time
import re
import socket
import ipaddress
import napalm
from napalm.base.base import NetworkDriver
from napalm.base.exceptions import ConnectionException, SessionLockedException,\
                                   MergeConfigException, ReplaceConfigException,\
                                   CommandErrorException, ConnectionClosedException,\
                                   ValidationException

class GaiaOSDriver(NetworkDriver):
    """
        | optional_args: dict

            * secret: <expert-password>: str

    """

    def __init__(self, hostname,
            username='',
            password='',
            timeout=10,
            optional_args=None):
        self.hostname = hostname
        self.username = username
        self.password = password
        self.expert_password = '\n'
        self.timeout = timeout
        self.optional_args = optional_args
        if self.optional_args is not None:
            if 'secret' in optional_args:
                self.expert_password = optional_args['secret']

    def open(self):
        device_type = 'checkpoint_gaia'
        self.device = self._netmiko_open(device_type, netmiko_optional_args=self.optional_args)

    def close(self):
        self._exit_expert_mode()
        self._netmiko_close()
    
    def cli(self, commands: list) -> dict:
        """
        | Will execute a list of commands and return the output in a dictionary format.
        | Works only for cli.sh commands.

        Example::

            {
                'show version product':  'Product version Check Point Gaia R80.20',
                'show route': '''
                        Codes: C - Connected, S - Static, R - RIP, B - BGP (D - Default),
                        O - OSPF IntraArea (IA - InterArea, E - External, N - NSSA)
                        A - Aggregate, K - Kernel Remnant, H - Hidden, P - Suppressed,
                        U - Unreachable, i - Inactive

                        S         0.0.0.0/0           via 172.16.10.1, eth0, cost 0, age 57785
                        C         127.0.0.0/8         is directly connected, lo
                        C         172.16.10.0/26     is directly connected, eth0'''
            }
        """
        output = {}
        try:
            if isinstance(commands, list):
                for cmd in commands:
                    if isinstance(cmd, str):
                        output[cmd] = self.device.send_command(cmd)
                    else:
                        raise TypeError(
                            'Expected <class \'str\'> not a {}'.format(
                            type(cmd)
                            ))
            else:
                raise TypeError(
                    'Expected <class \'list\'> not a {}'.format(
                        type(commands)
                        )
                    )
            return output
        except (socket.error, EOFError) as e:
            raise ConnectionClosedException(str(e))
    
    def get_users(self, **kwargs) -> dict:
        """
            | Returns a dictionary with the configured users.
            | The keys of the main dictionary represents the username.
            | Checkpoint uses RBAC and does not know about privilege levels
            | therefore level always returns a level of 15
            | instead a field 'privileges' was added containing additional user-role information
            |
            | ssh-keys will only fetched with option retrieve='all' (requires expert password)
            | otherwise ssh-keys will return a list containing an empty string
            | The values represent the details of the user,
            | represented by the following keys:


                * uid: int
                * gid: int
                * homedir: str
                * shell: str
                * name: str
                * privileges: str
                * sshkeys: list[str,]
                * level : 15,

            :return: dict

            example::

                {
                    'admin': {
                        'uid': '0',
                        'gid': '0',
                        'homedir': '/home/admin',
                        'shell': '/etc/cli.sh',
                        'name': 'n/a',
                        'privileges': 'Access to Expert features'},
                        'level' : 15,
                        'password' : '$1$aWTXGUmr$1r1Ls428oJg2gFwMcKJdO0'
                        'sshkeys' : ['',]}
                    'monitor':                        {
                        'uid': '102',
                        'gid': '100',
                        'homedir': '/home/monitor',
                        'shell': '/etc/cli.sh',
                        'name': 'Monitor',
                        'privileges': 'None',
                        'level' : 15,
                        'password' : '*'
                        'sshkeys' : ['',]}
                }


        """
        username_regex = (
            r'^([A-z0-9_-]{1,32})\s+(\d+)\s+(\d+)\s+([/A-z0-9_-]{1,})\s+'
            r'([./A-z0-9_-]{1,})\s+((?:[\/A-z0-9_-]+\s?)+[\/A-z0-9_-])\s+'
            r'((?:[\/A-z0-9_-]+\s?)+[\/A-z0-9_-]).+?$'
        )
        pwdhash_regex = (
            r'^[a-z]{3}\s[a-z]{4}\s([A-z][A-z0-9_-]+)\s.*hash\s(.*)$'
        )
        users = {}
        command = 'show users'
        try:
            output = self.device.send_command(command)
            for match in re.finditer(username_regex, output, re.M):
                users[match.group(1)] = {
                    'uid': match.group(2),
                    'gid': match.group(3),
                    'homedir': match.group(4),
                    'shell': match.group(5),
                    'name': match.group(6),
                    'privileges': match.group(7),
                }
            command = 'show configuration user'
            output = self.device.send_command(command)
            for match in re.finditer(pwdhash_regex, output, re.M):
                users[match.group(1)]['password'] = match.group(2)
            if 'retrieve' in kwargs:
                if kwargs['retrieve'] == 'all':
                    if self._enter_expert_mode() is True:
                        files = ['authorized_keys', 'authorized_keys2']
                        for user in users:
                            users[user]['sshkeys'] = []
                            i = False
                            for file in files:
                                command = r'cat /home/{0}/.ssh/{1}'.format(user, file)
                                output = self.device.send_command(command)
                                if re.match(r'cat.*$', output) is None and re.match(r'$', output) is None:
                                    users[user]['sshkeys'].append(str(output.split('\n')))
                                    i = True
                                else:
                                    pass
                            if i is False:
                                users[user]['sshkeys'].append('')
                    else:
                        raise RuntimeError('unable to enter expert-mode')
            else:
                for user in users:
                    users[user]['sshkeys'] = ['']
            return users
        except (socket.error, EOFError) as e:
            raise ConnectionClosedException(str(e))
        except Exception as e:
            raise RuntimeError(e)

    def get_arp_table(self, vrf='') -> list:
        """
            | Get arp table information. (requires expert-password)
            | vrf is not supported.
            | Returns a list of dictionaries having the following set of keys:

                * interface: str
                * mac: str
                * ip: str
                * age: float
                * state: str

            :return: list

            example::

                [
                    {
                        'interface' : 'eth0',
                        'mac'       : '5c:5e:ab:da:3c:f0',
                        'ip'        : '172.17.17.1',
                        'age'       : 875.0,
                        'state'     : 'REACHABLE'
                    },
                    {
                        'interface': 'eth0',
                        'mac'       : '66:0e:94:96:e0:ff',
                        'ip'        : '172.17.17.2',
                        'age'       : 0.0,
                        'state'     : 'STALE'
                    }
                ]

        """

        arptable_regex = ()
        commands = 'ip -statistics show'
        arptable_regex = r'^([0-9.:a-f]+)\sdev\s([a-zA-Z0-9._-]+)\slladdr\s([0-9a-f:]+)\s' \
                         r'ref\s[0-9]+\sused\s([0-9]+).*probes\s[0-9]+\s([a-zA-Z]+)*$'
        command = 'ip -stat neigh'
        arp_entries = []
        if self._enter_expert_mode() is True:
            output = self.device.send_command(command)
            self._exit_expert_mode()
        else:
            raise RuntimeError('unable to enter expert-mode')
        output = str(output).split('\n')
        for line in output:
            if re.match(arptable_regex, line):
                table_entry = re.search(arptable_regex, line)
                arp_entries.append({'interface': str(table_entry.group(2)),
                                    'mac': str(table_entry.group(3)),
                                    'ip': str(table_entry.group(1)),
                                    'age': float(table_entry.group(4)),
                                    'state': str(table_entry.group(5))}
                                   )
        return arp_entries
      
    def get_config(self, retrieve='all') -> dict:
        """
        | Get host configuration. Returns a string delimited with a '\n' for further parsing.
        | Configuration can be retrieved at once or as logical part.

        :return: dict

            
            For example::

                device.get_config(retrieve='user')

                {
                    'running': '
                        set user admin shell /etc/cli.sh
                        set user admin password-hash $1$aWTXGUmr$1r1Ls428oJg2gFwMcKJdO0
                        set user monitor shell /etc/cli.sh
                        set user monitor password-hash *

                    ',
                    'candidate': '',
                    'startup' : ''
                }


            Retrieve options::


                all                  - display full configuration
            
                aaa                  - display aaa configuration commands
                aggregate            - Display Route Aggregation configuration commands
                allowed-client       - Displays Allowed Clients configuration
                arp                  - Display ARP configuration commands
                as                   - Show Autonomous System Number configuration commands
                backup-scheduled     - Display scheduled backup configuration commands
                bgp                  - Display BGP configuration commands
                bonding              - display bonding configuration commands
                bootp                - Show BOOTP/DHCP Relay configuration commands
                bridging             - display bridging configuration commands
                clienv               - display CLI environment configuration commands
                command              - extended commands configuration commands
                core-dump            - Display core-dump configuration commands
                cron                 - display cron configuration commands
                dhcp-client          - display dhcp client configuration commands
                dhcp-server          - display dhcp configuration commands
                dns                  - display dns configuration commands
                domainname           - display domainname configuration commands
                edition              - display edition configuration commands
                expert-password      - Displays expert password configuration
                format               - display format configuration commands
                group                - display group configuration commands
                host                 - Display host configuration commands
                hostname             - Display hostname configuration commands
                igmp                 - Display IGMP configuration commands
                inbound-route-filter - Display Inbound Route Filter configuration commands
                installer            - installer configuration commands
                interface            - interface configuration commands
                interface-name       - Interface naming configuration commands
                iphelper             - Display IP Broadcast Helper configuration commands
                ipv6                 - Display IPv6 routing configuration commands
                ipv6-state           - Display IPv6 configuration commands
                kernel-routes        - Show configuration commands for kernel routes
                lcd                  - display lcd configuration commands
                mail-notification    - display format configuration commands
                management           - management configuration commands
                max-path-splits      - Show max-path-splits configuration commands
                message              - Display message configuration commands
                net-access           - Displays network access configuration
                netflow              - netflow configuration commands
                ntp                  - display ntp configuration commands
                ospf                 - Display OSPFv2 configuration commands
                password-controls    - display password-controls configuration commands
                pim                  - Display PIM configuration commands
                ping                 - Display ping (for static routes) configuration commands
                protocol-rank        - Show protocol ranks configuration commands
                proxy                - display proxy configuration commands
                rba                  - Display rba configuration commands
                rdisc                - Display ICMP Router Discovery configuration commands
                rip                  - Display RIP configuration commands
                route-redistribution - Display route redistribution configuration commands
                routedsyslog         - Show Routing Daemon syslog configuration commands
                routemap             - Display configuration commands for a specific Route Map
                routemaps            - Display Route Map configuration commands
                router-id            - Show Router ID configuration commands
                router-options       - Show Router Options configuration commands
                snmp                 - SNMP configuration commands
                static-mroute        - Display static multicast route configuration commands
                static-route         - Display IPv4 static route configuration commands
                syslog               - Display syslog configuration commands
                timezone             - Timezone configuration commands
                trace                - Show Trace configuration commands
                tracefile            - Show Tracefile configuration commands
                user                 - Display user configuration commands
                vpnt                 - Display VPN tunnel configuration
                web                  - Displays Web configuration

        """
        opt = retrieve.lower()
        command = 'show configuration'
        if opt != 'all':
            command += ' {}'.format(opt)
        try:
            output = self.device.send_command(command)
            retdict = {'running': output, 'candidate': '', 'startup': ''}
        except (socket.error, EOFError) as e:
            raise ConnectionClosedException(str(e))
        except Exception as e:
            RuntimeError(e)
        return retdict

    def get_firewall_policy(self, interfaces=False) -> dict:
        """
            | Gets firewall policy information. Returns a dict with the following keys.
            |    * name (str)
            |    * install_time (str)
            |    * current_conns (int)
            |    * peak_conns (int)
            |    * conns_limit (int)
            |
            | With optional parameter 'interfaces' returns nested dict with the following keys.
            |    * iftab32 (dict)
            |    * iftab64 (dict)
            |       * <interface name> (dict)
            |           * in (dict)
            |               * accept (int)
            |               * drop (int)
            |               * reject (int)
            |               * log (int)
            |           * out (dict)
            |               * accept (int)
            |               * drop (int)
            |               * reject (int)
            |               * log (int)

        :param interfaces: bool
        :return: dict

        example::
            {
              'name': 'policy',
              'install_time': 'Wed Mar  1 00:00:00 2020',
              'current_conns': '0',
              'peak_conns': '0',
              'conns_limit': '0',
              'iftab32': {
                'bond0': {
                  'in': {
                    'accept': '0',
                    'drop': '0',
                    'reject': '0',
                    'log': '0'
                  },
                  'out': {
                    'accept': '0',
                    'drop': '0',
                    'reject': '0',
                    'log': '0'
                  }
                }
                'iftab64': {
                  'bond0': {
                    'in': {
                      'accept': '0',
                      'drop': '0',
                      'reject': '0',
                      'log': '0'
                    },
                    'out': {
                      'accept': '0',
                      'drop': '0',
                      'reject': '0',
                      'log': '0'
                    }
                  }
                }
        """
        try:
            policy_regex = r'([A-z. ]+)(?:\:)(?:\s+)([A-z0-9-_:\ ]+)'
            policy_if_regex = r'^(?:\|)([A-z0-9.]+)(?:\s+\||\|)([A-z]+)' \
                              r'(?:\s+\||\|)(?:\s+|)(\d+)(?:\s+\||\|\s+|\|)' \
                              r'(\d+)(?:\s+\||\|\s+|\|)(\d+)(?:\s+\||\|\s+|\|)(\d+)'
            command = 'cpstat -f policy fw'
            output = self.device.send_command(command)
            if len(output) <= 2:
                raise ValueError('firewall module not enabled')
            policy_list = []
            for match in re.finditer(policy_regex, output, re.M):
                policy_list.append(match.group(2))
            policy = {
                'name': str(policy_list[1]),
                'install_time': str(policy_list[2]),
                'current_conns': int(policy_list[3]),
                'peak_conns': int(policy_list[4]),
                'conns_limit': int(policy_list[5])
            }
            if interfaces is True:
                for match in re.finditer(policy_if_regex, output, re.M):
                    counters = {
                        'accept': int(match.group(4)),
                        'drop': int(match.group(5)),
                        'reject': int(match.group(6)),
                        'log': int(match.group(7))
                    }
                    if match.group(1) is None:
                        if match.group(2) not in policy[iftab]:
                            policy[iftab][match.group(2)] = {}
                        policy[iftab][match.group(2)][match.group(3)] = counters
                    else:
                        iftab = 'iftab64' if re.sub(r'\D', '', match.group(1)) == '64' else 'iftab32'
                        policy[iftab] = {}
            return policy
        except (socket.error, EOFError) as e:
            raise ConnectionClosedException(str(e))
        except Exception as e:
            raise RuntimeError(str(e))

    def get_interfaces(self) -> dict:

        """
                    | Get interface details.
                    | last_flapped is not implemented and will return -1.
                    | Virtual interfaces speed will return 0.

                    :return: dict

                    example::

                        {u'Vlan1': {'description': u'N/A',
                                    'is_enabled': True,
                                    'is_up': True,
                                    'last_flapped': -1.0,
                                    'mac_address': u'a493.4cc1.67a7',
                                    'speed': 100,
                                    'mtu': 1500},
                         u'Vlan100': {'description': u'Data Network',
                                      'is_enabled': True,
                                      'is_up': True,
                                      'last_flapped': -1.0,
                                      'mac_address': u'a493.4cc1.67a7',
                                      'speed': 100,
                                      'mtu': 65536},
                         u'Vlan200': {'description': u'Voice Network',
                                      'is_enabled': True,
                                      'is_up': True,
                                      'last_flapped': -1.0,
                                      'mac_address': u'a493.4cc1.67a7',
                                      'speed': 100,
                                      'mtu': 1500   }}
                """
        RE_NICDATA = {'description': re.compile('\s+comments(.*|$)'),
                      'is_enabled': re.compile('\s+state\s(.*)$'),
                      'is_up': re.compile('\s+[Ll]ink-[Ss]tate\s[Ll]ink\s(.*)$'),
                      'mac_address': re.compile('\s+[Mm]ac-[Aa]ddr\s(.*)$'),
                      'speed': re.compile('\s+[Ll]ink-[Ss]peed\s([0-9]+).*$'),
                      'mtu': re.compile('\s+[Mm]tu\s(.*)$')
                      }
        interface_table = {}
        try:
            self.device.send_command('set clienv rows 0')
            output = self.device.send_command('show interfaces all')
        except (socket.error, EOFError) as e:
            raise ConnectionClosedException(str(e))

        output = str(output).split('Interface ')
        for item in output:
            if len(item) == 0:
                output.remove(item)
        for item in output:
            item = str(item).splitlines()
            # set entry defaults
            interface_table[item[0]] = {}
            interface_table[item[0]]['is_enabled'] = False
            interface_table[item[0]]['is_up'] = False
            interface_table[item[0]]['mtu'] = 0
            interface_table[item[0]]['description'] = ''
            interface_table[item[0]]['mac_address'] = 'Not configured'
            interface_table[item[0]]['speed'] = 0
            for line in item:
                if re.match(RE_NICDATA['is_enabled'], line) is not None:
                    if re.findall(RE_NICDATA['is_enabled'], line) == 'off':
                        interface_table[item[0]]['is_enabled'] = False
                    else:
                        interface_table[item[0]]['is_enabled'] = True
                if re.match(RE_NICDATA['is_up'], line) is not None:
                    if re.findall(RE_NICDATA['is_up'], line) == 'down':
                        interface_table[item[0]]['is_up'] = False
                    else:
                        interface_table[item[0]]['is_up'] = True
                if re.match(RE_NICDATA['mtu'], line) is not None:
                    interface_table[item[0]]['mtu'] = re.findall(RE_NICDATA['mtu'], line)[0]
                if re.match(RE_NICDATA['description'], line) is not None:
                    interface_table[item[0]]['description'] = re.findall(RE_NICDATA['description'], line)[0]
                    if re.match(r'^\s+$',  interface_table[item[0]]['description']):
                        interface_table[item[0]]['description'] = ''
                if re.match(RE_NICDATA['mac_address'], line) is not None:
                    interface_table[item[0]]['mac_address'] = re.findall(RE_NICDATA['mac_address'], line)[0]
                if re.match(RE_NICDATA['mac_address'], line) is not None:
                    interface_table[item[0]]['mac_address'] = re.findall(RE_NICDATA['mac_address'], line)[0]
                if re.match(RE_NICDATA['speed'], line) is not None:
                    interface_table[item[0]]['speed'] = re.findall(RE_NICDATA['speed'], line)[0]
        return interface_table

    def get_interfaces_ip(self):
        """
            | Get interface ip details.
            | Returns a dict of dicts

            :return: dict

            example::

                {   u'FastEthernet8': {   'ipv4': {   u'10.66.43.169': {   'prefix_length': 22}}},
                    u'Loopback555': {   'ipv4': {   u'192.168.1.1': {   'prefix_length': 24}},
                                        'ipv6': {   u'1::1': {   'prefix_length': 64}}},
                    u'Tunnel0': {   'ipv4': {   u'10.63.100.9': {   'prefix_length': 24}}},
                    u'Tunnel1': {   'ipv4': {   u'10.63.101.9': {   'prefix_length': 24}}},
                    u'Vlan100': {   'ipv4': {   u'10.65.0.1': {   'prefix_length': 24}}},
                    u'Vlan200': {   'ipv4': {   u'10.63.176.57': {   'prefix_length': 29}}}}

        """
        RE_NICDATA = {'ipv4': re.compile('\s+ipv4-ad\w+\s([0-9]{1,3}.[0-9]{1,3}.[0-9]{1,3}.[0-9]{1,3})/([0-9]{1,3})$'),
                      'ipv6': re.compile(r'\s+ipv6-(\w+-\w+-)?\w+\s(.*)/([0-9]{1,3})$')
                      }
        interface_table = {}
        try:
            self.device.send_command('set clienv rows 0')
            output = self.device.send_command('show interfaces all')
        except (socket.error, EOFError) as e:
            raise ConnectionClosedException(str(e))
        output = str(output).split('Interface ')
        for item in output:
            if len(item) == 0:
                output.remove(item)
        for item in output:
            item = str(item).splitlines()
            # set entry defaults
            for line in item:
                if re.match(RE_NICDATA['ipv4'], line) is not None:
                    if item[0] not in interface_table:
                        interface_table[item[0]] = {}
                    ip_addr = re.findall(RE_NICDATA['ipv4'], line)
                    interface_table[item[0]]['ipv4'] = {ip_addr[0][0]: {'prefix_length': ip_addr[0][1]}}
                if re.match(RE_NICDATA['ipv6'], line) is not None:
                    if item[0] not in interface_table:
                        interface_table[item[0]] = {}
                    ip_addr = re.findall(RE_NICDATA['ipv6'], line)
                    if len(ip_addr[0]) == 2:
                        interface_table[item[0]]['ipv6'] = {ip_addr[0][0]: {'prefix_length': ip_addr[0][1]}}
                    else:
                        interface_table[item[0]]['ipv6'] = {ip_addr[0][1]: {'prefix_length': ip_addr[0][2]}}
        return interface_table

<<<<<<< HEAD
    def get_mac_address_table(self) -> list:
        """
            | Get MAC address table. More details with expert mode.
            | Returns list of dicts with the following keys and values.
            | Default value is None.

            |   * interface (str)
            |   * mac (str)
            |   * vlan (str)
            |   * static (bool)
            |   * active (bool)
            |   * moves (int)
            |   * last_move (int)

        example::
            {
                'interface': 'eth0',
                'mac': '00:00:00:00:00:00',
                'vlan': None,
                'static': True,
                'active': 'True',
                'moves': None,
                'last_move': None
            }

        :return: list
        """
        mac_tab = []
        ret_temp = {
            'interface': None,
            'mac': None,
            'vlan': None,
            'static': None,
            'active': None,
            'moves': None,
            'last_move': None
        }
        try:
            if self._check_expert_mode():
                mac_tab_regex = r'^([0-9.]+)\s(dev\s[A-z0-9.]+)\s(lladdr\s[A-z0-9:]+)\s(?:ref\s\d+\s|)(used\s\d+)' \
                                r'(?:[/0-9]+\s|[/0-9]+\sprobes\s\d+\s)([A-z]+)$'
                command = 'ip -s neigh'
                output = self.device.send_command(command)
                rows = output.split('\n')
                for row in rows:
                    for match in re.finditer(mac_tab_regex, row, re.M):
                        mac_tab.append(ret_temp.copy())
                        mac_tab[-1].update(
                            interface = str(match.group(2).split()[1]),
                            mac = str(match.group(3).split()[1]),
                            static = ('True' if 'PERMANENT' in match.group(5) else 'False'),
                            active = ('True' if ('REACHABLE' in match.group(5)) or ('STALE' in match.group(5)) else 'False'),
                            last_move = int(match.group(4).split()[1]),
                        )
            else:
                mac_tab_regex = r'^[0-9]'
                command1 = 'show arp dynamic all'
                command2 = 'show arp static all'
                output1 = self.device.send_command(command1)
                output2 = self.device.send_command(command2)
                for idx, output in enumerate([output1, output2]):
                    rows = output.split('\n')
                    for row in rows:
                        if re.search(mac_tab_regex, row):
                            try:
                                ip, mac = row.split()
                            except ValueError:
                                continue
                            mac_tab.append(ret_temp.copy())
                            mac_tab[-1].update(
                                mac = str(mac),
                                static = ('True' if mac in idx == 1 else 'False')
                            )
            return mac_tab
        except (socket.error, EOFError) as e:
            raise ConnectionClosedException(str(e))
        except Exception as e:
            raise(e)

=======
>>>>>>> be605e4d
    def get_virtual_systems(self) -> dict:
        """
            | Get virtual systems information.   
            | Returns a dictionary with configured virtual systems.
            | The keys of the main dictionary represents virtual system ID.
            | The values represent the detail of the  virtual system,
            | represeted by the following keys.
            |   * type (str)
            |   * name (str)
            |   * policy (str)
            |   * sic (str)
            
            :return: dict
            
            example::
                {
                  0:
                    {'
                      'type': 'VSX Gateway',
                      'name': 'dummy_vsx_gw',
                      'policy': 'dummy_policy'
                      'sic': 'Trust established'
                    }
                }
        """
        try:
            if self._check_vsx_state() is True:
                vs_regex = r'\|(.\d+)\|([A-z0-9-_]+\s.\w+)+(?:\s+\||\|)+([A-z0-9-_]+)+' \
                           r'(?:\s+\||\|)+([A-z0-9_-]+)+(?:\s+\||\|)+(.*)(?:\|)'
                command = 'cpstat -f stat vsx'
                output = self.device.send_command(command)
                vs = {}
                for match in re.finditer(vs_regex, output, re.M):
                    vs[match.group(1)] = {
                        'type': match.group(2),
                        'name': match.group(3),
                        'policy': match.group(4),
                        'sic': match.group(5)
                    }
                return vs
            else:
                raise ValidationException('VSX not enabled')
        except (socket.error, EOFError) as e:
            raise ConnectionClosedException(str(e))

    def _enter_expert_mode(self) -> bool:
        """
            :return: bool
        """
        try:
            if self._check_expert_mode() is False:
                self.device.send_command('expert', expect_string=r':')
                output = self.device.send_command_timing(self.expert_password)
                if r']#' in output:
                    self.device.set_base_prompt(r'#')
                    self.device.send_command(r'unset TMOUT')
                return self._check_expert_mode()

        except (socket.error, EOFError) as e:
            raise ConnectionClosedException(str(e))
        except Exception as e:
            raise RuntimeError(e)

    def _exit_expert_mode(self) -> bool:
        """
            :return: bool
        """
        try:
            if self._check_expert_mode() is True:
                self.device.send_command('exit', expect_string=r'>')
                if self._check_expert_mode() is False:
                    return True
                else:
                    return False
            else:
                return True
        except (socket.error, EOFError) as e:
            raise ConnectionClosedException(str(e))
        except Exception as e:
            raise RuntimeError(e)

    def _check_expert_mode(self) -> bool:
        # will break if PS1 is altered - not everything possible should be done......
        try:
            rhostname = self.device.find_prompt()
            regex = r'\[Expert@.*$'
            if re.search(regex, rhostname):
                return True
            else:
                return False
        except (socket.error, EOFError) as e:
            raise ConnectionClosedException(str(e))
        except Exception as e:
            raise RuntimeError(e)

    def send_clish_cmd(self, cmd: str) -> str:
        """
            send clish command

            :param cmd: str
            :return: (str)
        """
        try:
            output = self.device.send_command(cmd)
            return output
        except (socket.error, EOFError) as e:
            raise ConnectionClosedException(str(e))
        except Exception as e:
            raise RuntimeError(e)

    def send_expert_cmd(self, cmd: str) -> str:
        """
            send expert-mode command(requires expert-password)

            :param cmd: str
            :return: str
        """
        if self._enter_expert_mode() is True:
            output = self.device.send_command(cmd)
            self._exit_expert_mode()
            return output
        else:
            raise RuntimeError('unable to enter expert mode')

    def ping(self, destination: str, **opts) -> dict:
        """
            | ping destination from device
            | vsx/vrf is currently not supported, neither is setting timeout

            :param destination: str
            :param opts: dict

            | opts:

                * source: (<interface|ip-address>: str)
                * ttl: (1-255: int)
                * timeout: None
                * vrf: None
                * size: (8-65507: int)
                * count: (1-1000: int)

            example::

                {
                'source': 'eth0',
                'ttl': 30,
                'timeout': None,
                'size': 1500,
                'count': 10,
                'vrf': None
                }

            :return: dict

            example::

                {
                    'success': {
                        'probes_sent': 5,
                        'packet_loss': 0,
                        'rtt_min': 72.158,
                        'rtt_max': 72.433,
                        'rtt_avg': 72.268,
                        'rtt_stddev': 0.094,
                        'results': [
                            {
                                'ip_address': u'1.1.1.1',
                                'rtt': 72.248
                            },
                            {
                                'ip_address': u'1.1.1.1',
                                'rtt': 72.299
                            }
                        ]
                    }
                }

            OR::

                {
                    'error': 'unknown host 8.8.8.8'
                }

        """

        try:
            self.device.send_command('\t')
        except (socket.error, EOFError) as e:
            raise ConnectionClosedException(str(e))
        if self._is_valid_hostname(destination) is True:
            command = r'ping {0}'.format(destination)
            if 'source' in opts:
                self._validate_ping_source(opts['source'])
                command += ' -I {0}'.format(opts['source'])
            if 'ttl' in opts:
                self._validate_ping_ttl(opts['ttl'])
                command += ' -t {0}'.format(opts['ttl'])
            if 'size' in opts:
                self._validate_ping_size(opts['size'])
                command += ' -s {0}'.format(opts['size'])
            if 'count' in opts:
                self._validate_ping_count(opts['count'])
                command += ' -c {0}'.format(opts['count'])
            else:
                command += ' -c 5'
            output = self.device.send_command(command, delay_factor=10)
            output = str(output).split('\n')
            values = []
            re_output_rtt = r'(\d+).*time=(.*)\sms'
            re_output_rtt_unreachable = r'(.*[Uu]nreachable)'
            re_stats_rtt = r'.*=\s(.*)/(.*)/(.*)/(.*)\sms'
            re_unreachable = r'.*100%\spacket\sloss.*'
            mobj = re.match(re_unreachable, output[-2])
            packets_sent = 0
            packets_lost = 0
            if mobj is not None:
                return {'error': 'unknown host {0}'.format(destination)}
            else:
                for line in output:
                    mobj = re.match(re_output_rtt, line)
                    if mobj is not None:
                        val = float(mobj.group(2))
                        values.append({ 'ip-address': destination, 'rtt': val})
                        packets_sent += 1
                    mobj = re.match(re_output_rtt_unreachable, line)
                    if mobj is not None:
                        values.append({'ip-address': destination, 'rtt': None})
                        packets_sent += 1
                        packets_lost += 1
                response = {}
                response['success'] = {}
                response['success']['results'] = []
                rttstats = re.match(re_stats_rtt, output[-1])
                response = { 'probes_sent': packets_sent,
                    'packet_loss': packets_lost,
                    'rtt_min': rttstats.group(1),
                    'rtt_max': rttstats.group(3),
                    'rtt_avg': rttstats.group(2),
                    'rtt_stddev': rttstats.group(4),
                    'results' : values
                }
                return response
        else:
            raise ValueError('invalid host format')

    def get_facts(self, **kwargs):
        """



            Returns a dictionary containing the following information:
             * uptime - Uptime of the device in seconds.
             * vendor - Manufacturer of the device.
             * model - Device model.
             * hostname - Hostname of the device
             * fqdn - Fqdn of the device
             * os_version - String with the OS version running on the device.
             * serial_number - Serial number of the device
             * interface_list - List of the interfaces of the device
            Example::
                {
                'uptime': 151005.57332897186,
                'vendor': u'Arista',
                'os_version': u'4.14.3-2329074.gaatlantarel',
                'serial_number': u'SN0123A34AS',
                'model': u'vEOS',
                'hostname': u'eos-router',
                'fqdn': u'eos-router',
                'interface_list': [u'Ethernet2', u'Management1', u'Ethernet1', u'Ethernet3']
                }


        :param kwargs:
        :return:
        """
        retdict = {}
        interfaces = self.device.send_command_timing('show interfaces\t', max_loops=2)

        # uptime requires conversion to seconds -> output format follows pattern:
        #   " 1 year 1 month 1 day 1 hour 5 minutes"
        # unused fields will be omitted
        #   (i.e. " 1 day 1 hour 5 minutes")
        # need to doublecheck with realworld deployments(to less uptime in lab)
        # disable meanwhile and set to zero
        uptime = float(0)
        hostname = self.device.send_command('show hostname')
        dns_suffix = self.device.send_command('show dns suffix')
        if re.match('$', dns_suffix) is None:
            fqdn = hostname + '.' + dns_suffix
        else:
            fqdn = hostname
        output = self.device.send_command('show version product')
        output = re.match('.*(Check Point Gaia R\d+\.\d+)\s*$', output)
        if output is not None:
            os_version = output.group(1)
            output = self.device.send_command('show version os kernel')
            output = re.match('OS\skernel\sversion\s(.*)$', output)
            if output is not None:
                os_version += ' - Kernel: ' + output.group(1)
        else:
            os_version = 'unknown'
        # sn - behaviour differs  openserver/virtual appliance require ('expert::dmidecode -t system')
        # appliances work with('clish::cpstat -os'). platform check required (use uuid if sn is 'none'?)
        # set sn to empty string meanwhile
        #
        output = self.device.send_command('cpstat os')
        retdict['model'] = 'unknown'
        for line in str(output).split('\n'):
            if re.match(r'Appliance\sName.*$', line) is not None:
                retdict['model'] = re.match(r'Appliance\sName:\s*(.*)$', line).group(1)
        sn = ''
        vendor = ''
        retdict['uptime'] = uptime
        retdict['os_version'] = os_version
        retdict['serial_number'] = sn
        retdict['vendor'] = vendor
        retdict['hostname'] = hostname
        retdict['fqdn'] = fqdn
        retdict['interface_list'] = interfaces
        return retdict

    def _is_valid_hostname(self, hostname) -> bool:
        if ipaddress.ip_address(hostname):
            return True
        else:
            if hostname[-1] == ".":
                hostname = hostname[:-1]
            if len(hostname) > 253:
                return False
            labels = hostname.split(".")
            if re.match(r"[0-9]+$", labels[-1]):
                return False
            allowed = re.compile(r"(?!-)[a-z0-9-]{1,63}(?<!-)$", re.IGNORECASE)
            if all(allowed.match(label) for label in labels) is False:
                raise ValueError('invalid destination')

    def _validate_ping_source(self, source: str):
        source_interfaces = []
        try:
            output = self.device.send_command_timing('show interfaces\t')
        except (socket.error, EOFError) as e:
            raise ConnectionClosedException(str(e))
        interface_list = output.split()
        for interface in interface_list:
            output = self.device.send_command('show interface {0} ipv4-address'.format(interface))
            mobj = re.match(r'.*ipv4-address\s*(.*)/.*', output)
            if mobj is not None:
                source_interfaces.append(mobj.group(1))
            output = self.device.send_command('show interface {0} ipv6-address'.format(interface))
            mobj = re.match(r'.*ipv6-address\s*(.*)/.*', output)
            source_interfaces.append(interface)
        if source not in source_interfaces:
            raise ValueError('invalid source')

    def _validate_ping_ttl(self, ttl) -> None:
        if isinstance(ttl, int):
            if int(ttl) <= 0 or int(ttl) > 256:
                raise ValueError('invalid ttl - value out of range <1-255>')
        else:
            raise TypeError('Expected <class \'int\'> not a {}'.format(type(ttl)))

    def _validate_ping_size(self, size: int) -> None:
        if isinstance(size, int):
            if size < 7 or size > 65507:
                raise ValueError('invalid size - value out of range <1-65507>')
        else:
            raise TypeError('Expected <class \'int\'> not a {}'.format(type(size)))

    def _validate_ping_count(self, count: int) -> None:
        if isinstance(count, int):
            if count < 1 or count > 1000:
                raise ValueError('invalid count - value out of range <1-1000>')
        else:
            raise TypeError('Expected <class \'int\'> not a {}'.format(type(count)))

    def _check_vsx_state(self) -> bool:
        """
            :return: bool
        """
        vsx_regex = r'^\|.\d+\|'
        command = 'cpstat -f stat vsx'
        try:
            output = self.device.send_command(command)
            if re.search(vsx_regex, output, re.M):
                return True
            else:
                return False
        except (socket.error, EOFError) as e:
            raise ConnectionClosedException(str(e))
    
    def _set_virtual_system(self, vsid: int) -> bool:
        """
            | Switch to VSX context. Raises RuntimeError if failed.
            
            :return: bool
        """
        try:
            if self._check_vsx_state() is True:
                if self._check_expert_mode() is True:
                    command = 'vsenv {}'.format(vsid)
                else:
                    command = 'set virtual-system {}'.format(vsid)
                vsid_regex = r'(?<=:){}'.format(vsid)
                expect_regex = r'(?<=:)\d+'
                output = self.device.send_command(command, expect_regex)
                if re.search(vsid_regex, output):
                    return True
                else:
                    raise CommandErrorException('cannot access virtual-system')
            else:
                raise ValidationException('VSX not enabled')
        except (socket.error, EOFError) as e:
            raise ConnectionClosedException(str(e))

    ##########################################################################################
    # """                               the tbd section                                  """ #
    ##########################################################################################

    def get_bgp_config(self, **kwargs):
        """
            not implemented yet

        :param kwargs:
        :return:
        """
        raise NotImplementedError

    def get_bgp_neighbors(self):
        """
            not implemented yet

        :param kwargs:
        :return:
        """
        raise NotImplementedError

    def get_bgp_neighbors_detail(self, **kwargs):
        """
            not implemented yet

        :param kwargs:
        :return:
        """
        raise NotImplementedError

    def get_environment(self):
        """
            not implemented yet

        :param kwargs:
        :return:
        """
        raise NotImplementedError

    def get_interfaces_counters(self):
        """
            not implemented yet

        :param kwargs:
        :return:
        """
        raise NotImplementedError

    def get_ipv6_neighbors_table(self):
        """
            not implemented yet

        :param kwargs:
        :return:
        """
        raise NotImplementedError

    def get_lldp_neighbors(self):
        """
            not implemented yet

        :param kwargs:
        :return:
        """
        raise NotImplementedError

    def get_lldp_neighbors_detail(self, **kwargs):
        """
            not implemented yet

        :param kwargs:
        :return:
        """
        raise NotImplementedError

    def get_network_instances(self, **kwargs):
        """
            not implemented yet

        :param kwargs:
        :return:
        """
        raise NotImplementedError

    def get_ntp_peers(self):
        """
            not implemented yet

        :param kwargs:
        :return:
        """
        raise NotImplementedError

    def get_ntp_servers(self):
        """
            not implemented yet

        :param kwargs:
        :return:
        """
        raise NotImplementedError

    def get_ntp_stats(self):
        """
            not implemented yet

        :param kwargs:
        :return:
        """
        raise NotImplementedError

    def get_optics(self):
        """
            not implemented yet

        :param kwargs:
        :return:
        """
        raise NotImplementedError

    def get_probes_config(self):
        """
            not implemented yet

        :param kwargs:
        :return:
        """
        raise NotImplementedError

    def get_probes_results(self):
        """
            not implemented yet

        :param kwargs:
        :return:
        """
        raise NotImplementedError

    def get_route_to(self, **kwargs):
        """
            not implemented yet

        :param kwargs:
        :return:
        """
        raise NotImplementedError

    def get_snmp_information(self):
        """
            not implemented yet

        :param kwargs:
        :return:
        """
        raise NotImplementedError

    def is_alive(self):
        """
            not implemented yet

        :param kwargs:
        :return:
        """
        raise NotImplementedError

    def traceroute(self, **kwargs):
        """
            not implemented yet

        :param kwargs:
        :return:
        """
        raise NotImplementedError

    def load_template(self, **kwargs):
        """
            not implemented yet

        :param kwargs:
        :return:
        """
        raise NotImplementedError

    def compliance_report(self, **kwargs):
        """
            not implemented yet

        :param kwargs:
        :return:
        """
        raise NotImplementedError

    def commit_config(self, **kwargs):
        """
            not implemented yet

        :param kwargs:
        :return:
        """
        raise NotImplementedError

    def compare_config(self):
        """
            not implemented yet

        :param kwargs:
        :return:
        """
        raise NotImplementedError

    def load_merge_candidate(self,  **kwargs):
        """
            not implemented yet

        :param kwargs:
        :return:
        """
        raise NotImplementedError

    def load_replace_candidate(self, **kwargs):
        """
            not implemented yet

        :param kwargs:
        :return:
        """
        raise NotImplementedError

    def rollback(self):
        """
            not implemented yet

        :param kwargs:
        :return:
        """
        raise NotImplementedError


if __name__ == '__main__':
    pass<|MERGE_RESOLUTION|>--- conflicted
+++ resolved
@@ -599,7 +599,6 @@
                         interface_table[item[0]]['ipv6'] = {ip_addr[0][1]: {'prefix_length': ip_addr[0][2]}}
         return interface_table
 
-<<<<<<< HEAD
     def get_mac_address_table(self) -> list:
         """
             | Get MAC address table. More details with expert mode.
@@ -679,8 +678,6 @@
         except Exception as e:
             raise(e)
 
-=======
->>>>>>> be605e4d
     def get_virtual_systems(self) -> dict:
         """
             | Get virtual systems information.   
